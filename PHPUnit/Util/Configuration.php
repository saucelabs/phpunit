<?php
/**
 * PHPUnit
 *
 * Copyright (c) 2002-2010, Sebastian Bergmann <sebastian@phpunit.de>.
 * All rights reserved.
 *
 * Redistribution and use in source and binary forms, with or without
 * modification, are permitted provided that the following conditions
 * are met:
 *
 *   * Redistributions of source code must retain the above copyright
 *     notice, this list of conditions and the following disclaimer.
 *
 *   * Redistributions in binary form must reproduce the above copyright
 *     notice, this list of conditions and the following disclaimer in
 *     the documentation and/or other materials provided with the
 *     distribution.
 *
 *   * Neither the name of Sebastian Bergmann nor the names of his
 *     contributors may be used to endorse or promote products derived
 *     from this software without specific prior written permission.
 *
 * THIS SOFTWARE IS PROVIDED BY THE COPYRIGHT HOLDERS AND CONTRIBUTORS
 * "AS IS" AND ANY EXPRESS OR IMPLIED WARRANTIES, INCLUDING, BUT NOT
 * LIMITED TO, THE IMPLIED WARRANTIES OF MERCHANTABILITY AND FITNESS
 * FOR A PARTICULAR PURPOSE ARE DISCLAIMED. IN NO EVENT SHALL THE
 * COPYRIGHT OWNER OR CONTRIBUTORS BE LIABLE FOR ANY DIRECT, INDIRECT,
 * INCIDENTAL, SPECIAL, EXEMPLARY, OR CONSEQUENTIAL DAMAGES (INCLUDING,
 * BUT NOT LIMITED TO, PROCUREMENT OF SUBSTITUTE GOODS OR SERVICES;
 * LOSS OF USE, DATA, OR PROFITS; OR BUSINESS INTERRUPTION) HOWEVER
 * CAUSED AND ON ANY THEORY OF LIABILITY, WHETHER IN CONTRACT, STRICT
 * LIABILITY, OR TORT (INCLUDING NEGLIGENCE OR OTHERWISE) ARISING IN
 * ANY WAY OUT OF THE USE OF THIS SOFTWARE, EVEN IF ADVISED OF THE
 * POSSIBILITY OF SUCH DAMAGE.
 *
 * @package    PHPUnit
 * @subpackage Util
 * @author     Sebastian Bergmann <sebastian@phpunit.de>
 * @copyright  2002-2010 Sebastian Bergmann <sebastian@phpunit.de>
 * @license    http://www.opensource.org/licenses/bsd-license.php  BSD License
 * @link       http://www.phpunit.de/
 * @since      File available since Release 3.2.0
 */

require_once 'File/Iterator/Factory.php';

/**
 * Wrapper for the PHPUnit XML configuration file.
 *
 * Example XML configuration file:
 * <code>
 * <?xml version="1.0" encoding="utf-8" ?>
 *
 * <phpunit backupGlobals="true"
 *          backupStaticAttributes="false"
 *          bootstrap="/path/to/bootstrap.php"
 *          colors="false"
 *          convertErrorsToExceptions="true"
 *          convertNoticesToExceptions="true"
 *          convertWarningsToExceptions="true"
 *          forceCoversAnnotation="false"
 *          mapTestClassNameToCoveredClassName="false"
 *          processIsolation="false"
 *          stopOnError="false"
 *          stopOnFailure="false"
 *          stopOnIncomplete="false"
 *          stopOnSkipped="false"
 *          testSuiteLoaderClass="PHPUnit_Runner_StandardTestSuiteLoader"
 *          strict="false"
 *          verbose="false">
 *   <testsuites>
 *     <testsuite name="My Test Suite">
 *       <directory suffix="Test.php">/path/to/files</directory>
 *       <file>/path/to/MyTest.php</file>
 *     </testsuite>
 *   </testsuites>
 *
 *   <groups>
 *     <include>
 *       <group>name</group>
 *     </include>
 *     <exclude>
 *       <group>name</group>
 *     </exclude>
 *   </groups>
 *
 *   <filter>
 *     <blacklist>
 *       <directory suffix=".php">/path/to/files</directory>
 *       <file>/path/to/file</file>
 *       <exclude>
 *         <directory suffix=".php">/path/to/files</directory>
 *         <file>/path/to/file</file>
 *       </exclude>
 *     </blacklist>
 *     <whitelist addUncoveredFilesFromWhitelist="true">
 *       <directory suffix=".php">/path/to/files</directory>
 *       <file>/path/to/file</file>
 *       <exclude>
 *         <directory suffix=".php">/path/to/files</directory>
 *         <file>/path/to/file</file>
 *       </exclude>
 *     </whitelist>
 *   </filter>
 *
 *   <listeners>
 *     <listener class="MyListener" file="/optional/path/to/MyListener.php">
 *       <arguments>
 *         <array>
 *           <element key="0">
 *             <string>Sebastian</string>
 *           </element>
 *         </array>
 *         <integer>22</integer>
 *         <string>April</string>
 *         <double>19.78</double>
 *         <null/>
 *         <object class="stdClass"/>
 *         <file>MyRelativeFile.php</file>
 *         <directory>MyRelativeDir</directory>
 *       </arguments>
 *     </listener>
 *   </listeners>
 *
 *   <logging>
 *     <log type="coverage-html" target="/tmp/report" title="My Project"
            charset="UTF-8" yui="true" highlight="false"
 *          lowUpperBound="35" highLowerBound="70"/>
 *     <log type="coverage-clover" target="/tmp/clover.xml"/>
 *     <log type="json" target="/tmp/logfile.json"/>
 *     <log type="plain" target="/tmp/logfile.txt"/>
 *     <log type="tap" target="/tmp/logfile.tap"/>
 *     <log type="junit" target="/tmp/logfile.xml" logIncompleteSkipped="false"/>
 *     <log type="testdox-html" target="/tmp/testdox.html"/>
 *     <log type="testdox-text" target="/tmp/testdox.txt"/>
 *   </logging>
 *
 *   <php>
 *     <includePath>.</includePath>
 *     <ini name="foo" value="bar"/>
 *     <const name="foo" value="bar"/>
 *     <var name="foo" value="bar"/>
 *     <env name="foo" value="bar"/>
 *     <post name="foo" value="bar"/>
 *     <get name="foo" value="bar"/>
 *     <cookie name="foo" value="bar"/>
 *     <server name="foo" value="bar"/>
 *     <files name="foo" value="bar"/>
 *     <request name="foo" value="bar"/>
 *   </php>
 *
 *   <selenium>
 *     <browser name="Firefox on Linux"
 *              browser="*firefox /usr/lib/firefox/firefox-bin"
 *              host="my.linux.box"
 *              port="4444"
 *              timeout="30000"/>
 *   </selenium>
 * </phpunit>
 * </code>
 *
 * @package    PHPUnit
 * @subpackage Util
 * @author     Sebastian Bergmann <sebastian@phpunit.de>
 * @copyright  2002-2010 Sebastian Bergmann <sebastian@phpunit.de>
 * @license    http://www.opensource.org/licenses/bsd-license.php  BSD License
 * @version    Release: @package_version@
 * @link       http://www.phpunit.de/
 * @since      Class available since Release 3.2.0
 */
class PHPUnit_Util_Configuration
{
    private static $instances = array();

    protected $document;
    protected $xpath;
    protected $filename;

    /**
     * Loads a PHPUnit configuration file.
     *
     * @param  string $filename
     */
    protected function __construct($filename)
    {
        $this->filename = $filename;
        $this->document = PHPUnit_Util_XML::loadFile($filename);
        $this->xpath    = new DOMXPath($this->document);
    }

    /**
     * @since  Method available since Release 3.4.0
     */
    private final function __clone()
    {
    }

    /**
     * Returns a PHPUnit configuration object.
     *
     * @param  string $filename
     * @return PHPUnit_Util_Configuration
     * @since  Method available since Release 3.4.0
     */
    public static function getInstance($filename)
    {
        $realpath = realpath($filename);

        if ($realpath === FALSE) {
            throw new PHPUnit_Framework_Exception(
              sprintf(
                'Could not read "%s".',
                $filename
              )
            );
        }

        if (!isset(self::$instances[$realpath])) {
            self::$instances[$realpath] = new PHPUnit_Util_Configuration($realpath);
        }

        return self::$instances[$realpath];
    }

    /**
     * Returns the configuration for SUT filtering.
     *
     * @return array
     * @since  Method available since Release 3.2.1
     */
    public function getFilterConfiguration()
    {
        $addUncoveredFilesFromWhitelist = TRUE;

        $tmp = $this->xpath->query('filter/whitelist');

        if ($tmp->length == 1 &&
            $tmp->item(0)->hasAttribute('addUncoveredFilesFromWhitelist')) {
            $addUncoveredFilesFromWhitelist = $this->getBoolean(
              (string)$tmp->item(0)->getAttribute('addUncoveredFilesFromWhitelist'),
              TRUE
            );
        }

        return array(
          'blacklist' => array(
            'include' => array(
              'directory' => $this->readFilterDirectories(
                'filter/blacklist/directory'
              ),
              'file' => $this->readFilterFiles(
                'filter/blacklist/file'
              )
            ),
            'exclude' => array(
              'directory' => $this->readFilterDirectories(
                'filter/blacklist/exclude/directory'
               ),
              'file' => $this->readFilterFiles(
                'filter/blacklist/exclude/file'
              )
            )
          ),
          'whitelist' => array(
            'addUncoveredFilesFromWhitelist' => $addUncoveredFilesFromWhitelist,
            'include' => array(
              'directory' => $this->readFilterDirectories(
                'filter/whitelist/directory'
              ),
              'file' => $this->readFilterFiles(
                'filter/whitelist/file'
              )
            ),
            'exclude' => array(
              'directory' => $this->readFilterDirectories(
                'filter/whitelist/exclude/directory'
              ),
              'file' => $this->readFilterFiles(
                'filter/whitelist/exclude/file'
              )
            )
          )
        );
    }

    /**
     * Returns the configuration for groups.
     *
     * @return array
     * @since  Method available since Release 3.2.1
     */
    public function getGroupConfiguration()
    {
        $groups = array(
          'include' => array(),
          'exclude' => array()
        );

        foreach ($this->xpath->query('groups/include/group') as $group) {
            $groups['include'][] = (string)$group->nodeValue;
        }

        foreach ($this->xpath->query('groups/exclude/group') as $group) {
            $groups['exclude'][] = (string)$group->nodeValue;
        }

        return $groups;
    }

    /**
     * Returns the configuration for listeners.
     *
     * @return array
     * @since  Method available since Release 3.4.0
     */
    public function getListenerConfiguration()
    {
        $result = array();

        foreach ($this->xpath->query('listeners/listener') as $listener) {
            $class     = (string)$listener->getAttribute('class');
            $file      = '';
            $arguments = array();

            if ($listener->hasAttribute('file')) {
                $file = $this->toAbsolutePath((string)$listener->getAttribute('file'));
            }

            if ($listener->childNodes->item(1) instanceof DOMElement &&
                $listener->childNodes->item(1)->tagName == 'arguments') {
                foreach ($listener->childNodes->item(1)->childNodes as $argument) {
                    if ($argument instanceof DOMElement) {
                        if($argument->tagName == 'file' || $argument->tagName == 'directory') {
                            $arguments[] = $this->toAbsolutePath((string)$argument->nodeValue);
                        } else {
                            $arguments[] = PHPUnit_Util_XML::xmlToVariable($argument);
                        }
                    }
                }
            }

            $result[] = array(
              'class'     => $class,
              'file'      => $file,
              'arguments' => $arguments
            );
        }

        return $result;
    }

    /**
     * Returns the logging configuration.
     *
     * @return array
     */
    public function getLoggingConfiguration()
    {
        $result = array();

        foreach ($this->xpath->query('logging/log') as $log) {
            $type   = (string)$log->getAttribute('type');
            $target = $this->toAbsolutePath((string)$log->getAttribute('target'));

            if ($type == 'coverage-html') {
                if ($log->hasAttribute('title')) {
                    $result['title'] = (string)$log->getAttribute('title');
                }

                if ($log->hasAttribute('charset')) {
                    $result['charset'] = (string)$log->getAttribute('charset');
                }

                if ($log->hasAttribute('lowUpperBound')) {
                    $result['lowUpperBound'] = (string)$log->getAttribute('lowUpperBound');
                }

                if ($log->hasAttribute('highLowerBound')) {
                    $result['highLowerBound'] = (string)$log->getAttribute('highLowerBound');
                }

                if ($log->hasAttribute('yui')) {
                    $result['yui'] = $this->getBoolean(
                      (string)$log->getAttribute('yui'),
                      FALSE
                    );
                }

                if ($log->hasAttribute('highlight')) {
                    $result['highlight'] = $this->getBoolean(
                      (string)$log->getAttribute('highlight'),
                      FALSE
                    );
                }
            }

            else if ($type == 'junit') {
                if ($log->hasAttribute('logIncompleteSkipped')) {
                    $result['logIncompleteSkipped'] = $this->getBoolean(
                      (string)$log->getAttribute('logIncompleteSkipped'),
                      FALSE
                    );
                }
            }

            $result[$type] = $target;
        }

        return $result;
    }

    /**
     * Returns the PHP configuration.
     *
     * @return array
     * @since  Method available since Release 3.2.1
     */
    public function getPHPConfiguration()
    {
        $result = array(
          'include_path' => '',
          'ini'          => array(),
          'const'        => array(),
          'var'          => array(),
          'env'          => array(),
          'post'         => array(),
          'get'          => array(),
          'cookie'       => array(),
          'server'       => array(),
          'files'        => array(),
          'request'      => array()
        );

        $nl = $this->xpath->query('php/includePath');

        if ($nl->length == 1) {
            $result['include_path'] = $this->toAbsolutePath((string)$nl->item(0)->nodeValue);
        }

        foreach ($this->xpath->query('php/ini') as $ini) {
            $name  = (string)$ini->getAttribute('name');
            $value = (string)$ini->getAttribute('value');

            $result['ini'][$name] = $value;
        }

        foreach ($this->xpath->query('php/const') as $const) {
            $name  = (string)$const->getAttribute('name');
            $value = (string)$const->getAttribute('value');

            $result['const'][$name] = $this->getBoolean($value, $value);
        }

        foreach (array('var', 'env', 'post', 'get', 'cookie', 'server', 'files', 'request') as $array) {
            foreach ($this->xpath->query('php/' . $array) as $var) {
                $name  = (string)$var->getAttribute('name');
                $value = (string)$var->getAttribute('value');

                $result[$array][$name] = $this->getBoolean($value, $value);
            }
        }

        return $result;
    }

    /**
     * Handles the PHP configuration.
     *
     * @since  Method available since Release 3.2.20
     */
    public function handlePHPConfiguration()
    {
        $configuration = $this->getPHPConfiguration();

        if ($configuration['include_path'] != '') {
            ini_set(
              'include_path',
              $configuration['include_path'] . PATH_SEPARATOR .
              ini_get('include_path')
            );
        }

        foreach ($configuration['ini'] as $name => $value) {
            if (defined($value)) {
                $value = constant($value);
            }

            ini_set($name, $value);
        }

        foreach ($configuration['const'] as $name => $value) {
            if (!defined($name)) {
                define($name, $value);
            }
        }

        foreach (array('var', 'env', 'post', 'get', 'cookie', 'server', 'files', 'request') as $array) {
            if ($array == 'var') {
                $target = &$GLOBALS;
            } else {
                $target = &$GLOBALS['_' . strtoupper($array)];
            }

            foreach ($configuration[$array] as $name => $value) {
                $target[$name] = $value;
            }
        }
    }

    /**
     * Returns the PHPUnit configuration.
     *
     * @return array
     * @since  Method available since Release 3.2.14
     */
    public function getPHPUnitConfiguration()
    {
        $result = array();
        $root   = $this->document->documentElement;

        if ($root->hasAttribute('colors')) {
            $result['colors'] = $this->getBoolean(
              (string)$root->getAttribute('colors'), FALSE
            );
        }

        else if ($root->hasAttribute('ansi')) {
            $result['colors'] = $this->getBoolean(
              (string)$root->getAttribute('ansi'), FALSE
            );
        }

        if ($root->hasAttribute('backupGlobals')) {
            $result['backupGlobals'] = $this->getBoolean(
              (string)$root->getAttribute('backupGlobals'), TRUE
            );
        }

        if ($root->hasAttribute('backupStaticAttributes')) {
            $result['backupStaticAttributes'] = $this->getBoolean(
              (string)$root->getAttribute('backupStaticAttributes'), FALSE
            );
        }

        if ($root->hasAttribute('bootstrap')) {
            $result['bootstrap'] = $this->toAbsolutePath(
              (string)$root->getAttribute('bootstrap')
            );
        }

        if ($root->hasAttribute('convertErrorsToExceptions')) {
            $result['convertErrorsToExceptions'] = $this->getBoolean(
              (string)$root->getAttribute('convertErrorsToExceptions'), TRUE
            );
        }

        if ($root->hasAttribute('convertNoticesToExceptions')) {
            $result['convertNoticesToExceptions'] = $this->getBoolean(
              (string)$root->getAttribute('convertNoticesToExceptions'), TRUE
            );
        }

        if ($root->hasAttribute('convertWarningsToExceptions')) {
            $result['convertWarningsToExceptions'] = $this->getBoolean(
              (string)$root->getAttribute('convertWarningsToExceptions'), TRUE
            );
        }

        if ($root->hasAttribute('forceCoversAnnotation')) {
            $result['forceCoversAnnotation'] = $this->getBoolean(
              (string)$root->getAttribute('forceCoversAnnotation'), FALSE
            );
        }

        if ($root->hasAttribute('mapTestClassNameToCoveredClassName')) {
            $result['mapTestClassNameToCoveredClassName'] = $this->getBoolean(
              (string)$root->getAttribute('mapTestClassNameToCoveredClassName'),
              FALSE
            );
        }

        if ($root->hasAttribute('processIsolation')) {
            $result['processIsolation'] = $this->getBoolean(
              (string)$root->getAttribute('processIsolation'), FALSE
            );
        }

        if ($root->hasAttribute('stopOnError')) {
            $result['stopOnError'] = $this->getBoolean(
              (string)$root->getAttribute('stopOnError'), FALSE
            );
        }

        if ($root->hasAttribute('stopOnFailure')) {
            $result['stopOnFailure'] = $this->getBoolean(
              (string)$root->getAttribute('stopOnFailure'), FALSE
            );
        }

        if ($root->hasAttribute('stopOnIncomplete')) {
            $result['stopOnIncomplete'] = $this->getBoolean(
              (string)$root->getAttribute('stopOnIncomplete'), FALSE
            );
        }

        if ($root->hasAttribute('stopOnSkipped')) {
            $result['stopOnSkipped'] = $this->getBoolean(
              (string)$root->getAttribute('stopOnSkipped'), FALSE
            );
        }

        if ($root->hasAttribute('testSuiteLoaderClass')) {
            $result['testSuiteLoaderClass'] = (string)$root->getAttribute(
              'testSuiteLoaderClass'
            );
        }

        if ($root->hasAttribute('testSuiteLoaderFile')) {
            $result['testSuiteLoaderFile'] = (string)$root->getAttribute(
              'testSuiteLoaderFile'
            );
        }

        if ($root->hasAttribute('strict')) {
            $result['strict'] = $this->getBoolean(
              (string)$root->getAttribute('strict'), FALSE
            );
        }

        if ($root->hasAttribute('verbose')) {
            $result['verbose'] = $this->getBoolean(
              (string)$root->getAttribute('verbose'), FALSE
            );
        }

        return $result;
    }

    /**
     * Returns the SeleniumTestCase browser configuration.
     *
     * @return array
     * @since  Method available since Release 3.2.9
     */
    public function getSeleniumBrowserConfiguration()
    {
        $result = array();

        foreach ($this->xpath->query('selenium/browser') as $config) {
            $name    = (string)$config->getAttribute('name');
            $browser = (string)$config->getAttribute('browser');

            if ($config->hasAttribute('host')) {
                $host = (string)$config->getAttribute('host');
            } else {
                $host = 'localhost';
            }

            if ($config->hasAttribute('port')) {
                $port = (int)$config->getAttribute('port');
            } else {
                $port = 4444;
            }

            if ($config->hasAttribute('timeout')) {
                $timeout = (int)$config->getAttribute('timeout');
            } else {
                $timeout = 30000;
            }

            $result[] = array(
              'name'    => $name,
              'browser' => $browser,
              'host'    => $host,
              'port'    => $port,
              'timeout' => $timeout
            );
        }

        return $result;
    }

    /**
     * Returns the test suite configuration.
     *
     * @return PHPUnit_Framework_TestSuite
     * @since  Method available since Release 3.2.1
     */
    public function getTestSuiteConfiguration()
    {
        $testSuiteNodes = $this->xpath->query('testsuites/testsuite');

        if ($testSuiteNodes->length == 0) {
            $testSuiteNodes = $this->xpath->query('testsuite');
        }

        if ($testSuiteNodes->length == 1) {
            return $this->getTestSuite($testSuiteNodes->item(0));
        }

        if ($testSuiteNodes->length > 1) {
            $suite = new PHPUnit_Framework_TestSuite;

            foreach ($testSuiteNodes as $testSuiteNode) {
                $suite->addTestSuite(
                  $this->getTestSuite($testSuiteNode)
                );
            }

            return $suite;
        }
    }

    /**
     * @param  DOMElement $testSuiteNode
     * @return PHPUnit_Framework_TestSuite
     * @since  Method available since Release 3.4.0
     */
    protected function getTestSuite(DOMElement $testSuiteNode)
    {
        if ($testSuiteNode->hasAttribute('name')) {
            $suite = new PHPUnit_Framework_TestSuite(
              (string)$testSuiteNode->getAttribute('name')
            );
        } else {
            $suite = new PHPUnit_Framework_TestSuite;
        }

        foreach ($testSuiteNode->getElementsByTagName('directory') as $directoryNode) {
            $directory = (string)$directoryNode->nodeValue;

            if (empty($directory)) {
                continue;
            }

            if ($directoryNode->hasAttribute('prefix')) {
                $prefix = (string)$directoryNode->getAttribute('prefix');
            } else {
                $prefix = '';
            }

            if ($directoryNode->hasAttribute('suffix')) {
                $suffix = (string)$directoryNode->getAttribute('suffix');
            } else {
                $suffix = 'Test.php';
            }

            $suite->addTestFiles(
              File_Iterator_Factory::getFilesAsArray(
                $this->toAbsolutePath($directory),
                $suffix,
                $prefix,
<<<<<<< HEAD
                array(),
                TRUE
=======
                array()
>>>>>>> b25bc9e4
              )
            );
        }

        foreach ($testSuiteNode->getElementsByTagName('file') as $fileNode) {
            $file = (string)$fileNode->nodeValue;

            if (empty($file)) {
                continue;
            }

            $suite->addTestFile($file);
        }

        return $suite;
    }

    /**
     * @param  string  $value
     * @param  boolean $default
     * @return boolean
     * @since  Method available since Release 3.2.3
     */
    protected function getBoolean($value, $default)
    {
        if (strtolower($value) == 'false') {
            return FALSE;
        }

        else if (strtolower($value) == 'true') {
            return TRUE;
        }

        return $default;
    }

    /**
     * @param  string $query
     * @return array
     * @since  Method available since Release 3.2.3
     */
    protected function readFilterDirectories($query)
    {
        $directories = array();

        foreach ($this->xpath->query($query) as $directory) {
            if ($directory->hasAttribute('prefix')) {
                $prefix = (string)$directory->getAttribute('prefix');
            } else {
                $prefix = '';
            }

            if ($directory->hasAttribute('suffix')) {
                $suffix = (string)$directory->getAttribute('suffix');
            } else {
                $suffix = '.php';
            }

            if ($directory->hasAttribute('group')) {
                $group = (string)$directory->getAttribute('group');
            } else {
                $group = 'DEFAULT';
            }

            $directories[] = array(
              'path'   => $this->toAbsolutePath((string)$directory->nodeValue),
              'prefix' => $prefix,
              'suffix' => $suffix,
              'group'  => $group
            );
        }

        return $directories;
    }

    /**
     * @param  string $query
     * @return array
     * @since  Method available since Release 3.2.3
     */
    protected function readFilterFiles($query)
    {
        $files = array();

        foreach ($this->xpath->query($query) as $file) {
            $files[] = $this->toAbsolutePath((string)$file->nodeValue);
        }

        return $files;
    }

    /**
     * @param  string $path
     * @return string
     * @since  Method available since Release 3.5.0
     */
    protected function toAbsolutePath($path)
    {
        // is the path already an absolute path?
        if ($path[0] === '/' || $path[0] === '\\' ||
            (strlen($path) > 3 && ctype_alpha($path[0]) &&
             $path[1] === ':' && ($path[2] === '\\' || $path[2] === '/'))) {
            return $path;
        }

        return dirname($this->filename) . DIRECTORY_SEPARATOR . $path;
    }
}<|MERGE_RESOLUTION|>--- conflicted
+++ resolved
@@ -751,12 +751,7 @@
                 $this->toAbsolutePath($directory),
                 $suffix,
                 $prefix,
-<<<<<<< HEAD
-                array(),
-                TRUE
-=======
                 array()
->>>>>>> b25bc9e4
               )
             );
         }

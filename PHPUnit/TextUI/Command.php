--- conflicted
+++ resolved
@@ -879,59 +879,6 @@
 Usage: phpunit [switches] UnitTest [UnitTest.php]
        phpunit [switches] <directory>
 
-<<<<<<< HEAD
-  --log-junit <file>       Log test execution in JUnit XML format to file.
-  --log-tap <file>         Log test execution in TAP format to file.
-  --log-dbus               Log test execution to DBUS.
-  --log-json <file>        Log test execution in JSON format.
-
-  --coverage-html <dir>    Generate code coverage report in HTML format.
-  --coverage-clover <file> Write code coverage data in Clover XML format.
-
-  --testdox-html <file>    Write agile documentation in HTML format to file.
-  --testdox-text <file>    Write agile documentation in Text format to file.
-
-  --filter <pattern>       Filter which tests to run.
-  --group ...              Only runs tests from the specified group(s).
-  --exclude-group ...      Exclude tests from the specified group(s).
-  --list-groups            List available test groups.
-
-  --loader <loader>        TestSuiteLoader implementation to use.
-  --printer <printer>      TestSuiteListener implementation to use.
-  --repeat <times>         Runs the test(s) repeatedly.
-
-  --tap                    Report test execution progress in TAP format.
-  --testdox                Report test execution progress in TestDox format.
-
-  --colors                 Use colors in output.
-  --stderr                 Write to STDERR instead of STDOUT.
-  --stop-on-error          Stop execution upon first error.
-  --stop-on-failure        Stop execution upon first error or failure.
-  --stop-on-skipped        Stop execution upon first skipped test.
-  --stop-on-incomplete     Stop execution upon first incomplete test.
-  --strict                 Mark a test as incomplete if no assertions are made.
-  -v|--verbose             Output more verbose information.
-  --wait                   Waits for a keystroke after each test.
-
-  --skeleton-class         Generate Unit class for UnitTest in UnitTest.php.
-  --skeleton-test          Generate UnitTest class for Unit in Unit.php.
-
-  --process-isolation      Run each test in a separate PHP process.
-  --no-globals-backup      Do not backup and restore \$GLOBALS for each test.
-  --static-backup          Backup and restore static attributes for each test.
-  --syntax-check           Try to check source files for syntax errors.
-
-  --bootstrap <file>       A "bootstrap" PHP file that is run before the tests.
-  -c|--configuration       <file> Read configuration from XML file.
-  --no-configuration       Ignore default configuration file (phpunit.xml).
-  --include-path <path(s)> Prepend PHP's include_path with given path(s).
-  -d key[=value]           Sets a php.ini value.
-
-  --make                   Generate Makefile for parallel test execution.
-
-  -h|--help                Prints this usage information.
-  --version                Prints the version and exits.
-=======
   --log-junit <file>        Log test execution in JUnit XML format to file.
   --log-tap <file>          Log test execution in TAP format to file.
   --log-dbus                Log test execution to DBUS.
@@ -979,9 +926,10 @@
   --include-path <path(s)>  Prepend PHP's include_path with given path(s).
   -d key[=value]            Sets a php.ini value.
 
+  --make                    Generate Makefile for parallel test execution.
+
   -h|--help                 Prints this usage information.
   --version                 Prints the version and exits.
->>>>>>> 4f7584ad
 
 EOT;
     }

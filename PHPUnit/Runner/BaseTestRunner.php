--- conflicted
+++ resolved
@@ -94,14 +94,7 @@
             $suite->addTestFiles(
               File_Iterator_Factory::getFilesAsArray(
                 $suiteClassName,
-<<<<<<< HEAD
-                array('Test.php', '.phpt'),
-                array(),
-                array(),
-                TRUE
-=======
                 array('Test.php', '.phpt')
->>>>>>> b25bc9e4
               )
             );
 

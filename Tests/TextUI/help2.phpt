--- conflicted
+++ resolved
@@ -63,12 +63,7 @@
   --include-path <path(s)>  Prepend PHP's include_path with given path(s).
   -d key[=value]            Sets a php.ini value.
 
-<<<<<<< HEAD
-  --make                   Generate Makefile for parallel test execution.
+  --make                    Generate Makefile for parallel test execution.
 
-  -h|--help                Prints this usage information.
-  --version                Prints the version and exits.
-=======
   -h|--help                 Prints this usage information.
-  --version                 Prints the version and exits.
->>>>>>> 4f7584ad
+  --version                 Prints the version and exits.